import gpiod
from warnings import warn
import os
import sys
import time
from threading import Thread, Event

#
# | |_ ___   __| | ___
# | __/ _ \ / _` |/ _ \
# | || (_) | (_| | (_) |
#  \__\___/ \__,_|\___/

# TODO Docstrings not appearing properly when using help(GPIO)

# TODO Pull-up/Pull-down resistors??? How to handle

# === User Facing Data ===


pin_to_gpio_rev3 = [
                    -1, -1, -1,  2, -1, 3,  -1,  4, 14, -1,     # NOQA
                    15, 17, 18, 27, -1, 22, 23, -1, 24, 10,     # NOQA
                    -1,  9, 25, 11,  8, -1,  7, -1, -1,  5,     # NOQA
                    -1,  6, 12, 13, -1, 19, 16, 26, 20, -1, 21  # NOQA
                   ]

# Pin numbering modes
UNKNOWN = 0
BCM     = 1
BOARD   = 2

# Output modes
LOW  = 0
HIGH = 1

# PUD modes
PUD_OFF  = 0
PUD_UP   = 1
PUD_DOWN = 2

# Data directions
IN  = gpiod.LINE_REQ_DIR_IN
OUT = gpiod.LINE_REQ_DIR_OUT

# Request types
FALLING_EDGE    = gpiod.LINE_REQ_EV_FALLING_EDGE
RISING_EDGE     = gpiod.LINE_REQ_EV_RISING_EDGE
BOTH_EDGE       = gpiod.LINE_REQ_EV_BOTH_EDGES
AS_IS           = gpiod.LINE_REQ_DIR_AS_IS


# === Internal Data ===


# Internal library state
class _State:
    mode       = UNKNOWN
    warnings   = True
    debuginfo  = True
    chip       = None
    event_ls   = []
    lines      = {}
    threads    = {}
    callbacks  = {}
    killsigs   = {}
    timestamps = {}


# Internal libgpiod constants
_OUTPUT = gpiod.Line.DIRECTION_OUTPUT
_INPUT = gpiod.Line.DIRECTION_INPUT


# === Helper Routines ===


def Dprint(*msgargs):
    """ Print debug information for development purposes"""
    if _State.debuginfo:
        print("[DEBUG]", *msgargs)


# Mess with the internal state for development or recreational purposes
def State_Access():
    return _State


# Reset internal state to default
def Reset():

    # Kill all running threads
    # Close chip object fd and release  any held lines
    cleanup()

    # Reset _State to default values
    _State.mode       = UNKNOWN
    _State.warnings   = True
    _State.debuginfo  = False
    _State.chip       = None
    _State.event_ls   = []
    _State.lines      = {}
    _State.threads    = {}
    _State.callbacks  = {}
    _State.killsigs   = {}
    _State.timestamps = {}


def is_all_ints(data):
    if not is_iterable(data):
        data = [data]
    if len(data) < 1:
        return False
    return all([isinstance(elem, int) for elem in data]) \
        if not isinstance(data, int)\
        else True


def is_all_bools(data):
    if not is_iterable(data):
        data = [data]
    if len(data) < 1:
        return False
    return all([isinstance(elem, bool) for elem in data]) \
        if not isinstance(data, bool)\
        else True


def is_iterable(data):
    try:
        iter(data)
    except TypeError:
        return False
    else:
        return True


def channel_fix_and_validate_bcm(channel):
    if channel < 0 or channel > _State.chip.num_lines() - 1:
        raise ValueError("The channel sent is invalid on a Raspberry Pi")
    else:
        return channel


def channel_fix_and_validate_board(channel):
    if channel < 1 or channel > len(pin_to_gpio_rev3) - 1:
        raise ValueError("The channel sent is invalid on a Raspberry Pi")

    # Use lookup table from RPi.GPIO
    channel = pin_to_gpio_rev3[channel]
    if channel == -1:
        raise ValueError("The channel sent is invalid on a Raspberry Pi")
    else:
        return channel


def channel_fix_and_validate(channel_raw):
    chip_init_if_needed()

    # This function is only defined over three mode settings
    # It should be invariant that mode will contain one of these three values
    # Other values of mode are undefined

    if not isinstance(channel_raw, int):
        raise ValueError("The channel sent is invalid on a Raspberry Pi")

    if _State.mode == UNKNOWN:
        raise RuntimeError("Please set pin numbering mode using GPIO.setmode(GPIO.BOARD) or GPIO.setmode(GPIO.BCM)")
    elif _State.mode == BCM:
        return channel_fix_and_validate_bcm(channel_raw)
    elif _State.mode == BOARD:
        return channel_fix_and_validate_board(channel_raw)


def validate_gpio_dev_exists():
    gpiochips = []
    for root, dirs, files in os.walk('/dev/'):
        for filename in files:
            if filename.find('gpio') > -1:
                gpiochips.append(filename)
    if not gpiochips:
        raise ValueError("No compatible chips found")


def chip_init():
    # Validate the existence of a gpio character device
    validate_gpio_dev_exists()

    # This is hardcoded for now but that may change soon (or not)
    try:
        _State.chip = gpiod.Chip("gpiochip0")
    except PermissionError:
        print("Script or interpreter must be run as root")
        sys.exit()
    Dprint("state chip has value:", _State.chip)


def chip_close():
    _State.chip.close()
    _State.chip = None


def chip_init_if_needed():
    if _State.chip is None:
        chip_init()
        Dprint("Chip object init() called")
    else:
        Dprint("NO-OP call to Chip object init()")


def chip_close_if_open():
    if _State.chip is not None:
        Dprint("Chip object close() called")
        chip_close()
    else:
        Dprint("NO-OP call to Chip object close)")


# === Interface Functions ===


def setmode(mode):
    """
    Set up numbering mode to use for channels.
        BOARD - Use Raspberry Pi board numbers [unsupported]
        BCM   - Use Broadcom GPIO 00..nn numbers
    """
    if _State.mode != UNKNOWN:
        raise ValueError("A different mode has already been set!")

    if mode != BCM and mode != BOARD:
        raise ValueError("An invalid mode was passed to setmode()")

    _State.mode = mode

    chip_init_if_needed()

    Dprint("mode set to", _State.mode)


def setwarnings(value):
    """Enable or disable warning messages"""
    _State.warnings = bool(value)
    Dprint("warning output set to", _State.warnings)


def setdebuginfo(value):
    """Enable or disable debug messages"""
    _State.debuginfo = bool(value)
    Dprint("debuginfo output set to", _State.debuginfo)


def setup(channel, direction, pull_up_down=PUD_OFF, initial=None):
    """
    Set up a GPIO channel or list of channels with a direction and (optional) pull/up down control
        channel        - either board pin number or BCM number depending on which mode is set.
        direction      - IN or OUT
        [pull_up_down] - PUD_OFF (default), PUD_UP or PUD_DOWN
        [initial]      - Initial value for an output channel
    """

    # Channel must contain only integral data
    if not is_all_ints(channel):
        raise ValueError("Channel must be an integer or list/tuple of integers")

    # Direction must be valid
    if direction != IN and direction != OUT:
        raise ValueError("An invalid direction was passed to setup()")

    if direction == OUT and pull_up_down != PUD_OFF:
        raise ValueError("pull_up_down parameter is not valid for outputs")

    if direction == IN and initial:
        raise ValueError("initial parameter is not valid for inputs")

    if pull_up_down != PUD_OFF and pull_up_down != PUD_UP and pull_up_down != PUD_DOWN:
        raise ValueError("Invalid value for pull_up_down - should be either PUD_OFF, PUD_UP or PUD_DOWN")

    # Make the channel data iterable by force
    if not is_iterable(channel):
        channel = [channel]

    # This implements BOARD mode
    for pin in channel:
        pin = channel_fix_and_validate(pin)

    for pin in channel:
        _State.lines[pin] = _State.chip.get_line(pin)
        try:
            _State.lines[pin].request(consumer=_State.chip.name(), type=direction)
            if initial is not None:
                _State.lines[pin].set_value(initial)
        except OSError:
            warn("This channel is already in use, continuing anyway.  Use GPIO.setwarnings(False) to disable warnings.\n \
                    Further attemps to use channel {} will fail unless setup() is run again sucessfully".format(pin))


def output(channel, value):
    """
    Output to a GPIO channel or list of channel
    channel - either board pin number or BCM number depending on which mode is set.
    value   - 0/1 or False/True or LOW/HIGH

    {compat} channel and value parameters may be lists or tuples of equal length
    """
    if not is_all_ints(channel):
        raise ValueError("Channel must be an integer or list/tuple of integers")

    if not is_iterable(channel):
        channel = [channel]

    # This implements BOARD mode
    for chan in channel:
        chan = channel_fix_and_validate(chan)

    print("is_all_ints=", is_all_ints(value), "for value=", value)
    if (not is_all_ints(value)) and (not is_all_bools(value)):
<<<<<<< HEAD
        print("FUUUUUCCCKKK")
=======
>>>>>>> 36cabf40
        raise ValueError("Value must be an integer/boolean or a list/tuple of integers/booleans")

    if not is_iterable(value):
        value = [value]

    if len(channel) != len(value):
<<<<<<< HEAD
        print("SHHHIIIIEEEEETTTT")
=======
>>>>>>> 36cabf40
        raise RuntimeError("Number of channel != number of value")

    for chan, val in zip(channel, value):
        if chan not in _State.lines.keys() or _State.lines[chan].direction() != _OUTPUT:
            warn("The GPIO channel has not been set up as an OUTPUT\n\tSkipping channel {}".format(chan))
        else:
            try:
                _State.lines[chan].set_value(bool(val))
            except PermissionError:
                warn("Unable to set value of channel {}, did you forget to run setup()? Or did setup() fail?".format(chan))


def input(channel):
    """
    Input from a GPIO channel.  Returns HIGH=1=True or LOW=0=False
    # channel - either board pin number or BCM number depending on which mode is set.
    """

    # This implements BOARD mode
    channel = channel_fix_and_validate(channel)

    if channel not in _State.lines.keys() \
            or (_State.lines[channel].direction() != _INPUT and _State.lines[channel].direction() != _OUTPUT):
        raise RuntimeError("You must setup() the GPIO channel first")

    return _State.lines[channel].get_value()


def getmode():
    """
    Get numbering mode used for channel numbers.
    Returns BOARD, BCM or None
    """

    return _State.mode if _State.mode else None


def wait_for_edge(channel, edge, bouncetime=None, timeout=0):
    """
    Wait for an edge.  Returns the channel number or None on timeout.
    channel      - either board pin number or BCM number depending on which mode is set.
    edge         - RISING, FALLING or BOTH
    [bouncetime] - time allowed between calls to allow for switchbounce
    [timeout]    - timeout in ms

    {compat} bouncetime units are in seconds. this is subject to change
    """

    # This implements BOARD mode
    channel = channel_fix_and_validate(channel)

    # Running this function before setup is allowed but the initial pin value is undefined
    # RPi.GPIO requires one to setup a pin as input before using it for event detection,
    # while libgpiod provides an interface that keeps the two mutually exclusive. We get around
    # this by not requiring it, though to maintain the same semantics as RPi.GPIO, we attempt
    # to release the channel's handle as a an input value, and acquire a new handle for an
    # event value.
    if channel not in _State.lines.keys():
        _State.lines[channel] = _State.chip.get_line(channel)

    if edge != RISING_EDGE and edge != FALLING_EDGE and edge != BOTH_EDGE:
        raise ValueError("The edge must be set to RISING, FALLING or BOTH")

    if bouncetime is not None and bouncetime <= 0:
        raise ValueError("Bouncetime must be greater than 0")

    if timeout and timeout < 0:
        raise ValueError("Timeout must be greater than or equal to 0")  # error semantics differ from RPi.GPIO

    if _State.lines[channel].is_used() and channel not in _State.lines.keys():
        raise RuntimeError("Channel is currently in use (Device or Resource Busy)")

    if not _State.lines[channel].is_used():
        _State.lines[channel].request(consumer="GPIO666", type=edge)

    # Split up timeout into appropriate parts
    timeout_sec     = int(int(timeout) / 1000)
    timeout_nsec    = (int(timeout) % 1000) * 1000

    if _State.lines[channel].event_wait(sec=timeout_sec, nsec=timeout_nsec):
        # We only care about bouncetime if it is explicitly speficied in the call to this function or if
        # this is not the first call to wait_for_edge on the specified pin
        if bouncetime and channel in _State.timestamps.keys():
            while 1:
                if time.time() - _State.timestamps[channel] > bouncetime:
                    break       # wait for $bouncetime to elapse before continuing
        _State.timestamps[channel] = time.time()
        if channel not in _State.event_ls:
            # Ensure no double appends
            _State.event_ls.append(channel)
        event = _State.lines[channel].event_read()

        # A hack to clear the event buffer by reading a bunch of bytes from the file representing the GPIO line
        eventfd = _State.lines[channel].event_get_fd()
        os.read(eventfd, 10000)
        return event
    else:
        return None


def poll_thread(channel, edge, callback, bouncetime):

    # This implements BOARD mode
    channel = channel_fix_and_validate(channel)

    while not _State.killsigs[channel].is_set():
        if wait_for_edge(channel, edge, bouncetime, 1000):
            for callback_func in _State.callbacks[channel]:
                callback_func(channel)


def add_event_detect(channel, edge, callback=None, bouncetime=None):
    """
    Enable edge detection events for a particular GPIO channel.
    channel      - either board pin number or BCM number depending on which mode is set.
    edge         - RISING, FALLING or BOTH
    [callback]   - A callback function for the event (optional)
    [bouncetime] - Switch bounce timeout in ms for callback

    {compat} we do not require that the channel be setup as an input as a prerequiste to running this function,
    however the initial value on the channel is undefined
    """

    # This implements BOARD mode
    channel = channel_fix_and_validate(channel)

    valid_edges = [RISING_EDGE, FALLING_EDGE, BOTH_EDGE]
    if edge not in valid_edges:
        raise ValueError("The edge must be set to RISING, FALLING or BOTH")

    if callback and not callable(callback):
        raise TypeError("Parameter must be callable")

    if bouncetime and bouncetime <= 0:
        raise ValueError("Bouncetime must be greater than 0")

    _State.threads[channel] = Thread(target=poll_thread, args=(channel, edge, callback, bouncetime))
    _State.callbacks[channel] = []

    if callback:
        _State.callbacks[channel].append(callback)

    _State.killsigs[channel] = Event()
    _State.threads[channel].start()


def add_event_callback(channel, callback):
    """
    Add a callback for an event already defined using add_event_detect()
    channel      - either board pin number or BCM number depending on which mode is set.
    callback     - a callback function"

    {compat} we do not require that the channel be setup as an input
    """

    # This implements BOARD mode
    channel = channel_fix_and_validate(channel)

    if channel not in _State.threads.keys():
        raise RuntimeError("Add event detection using add_event_detect first before adding a callback")

    if not callable(callback):
        raise TypeError("Parameter must be callable")

    _State.callbacks[channel].append(callback)


def remove_event_detect(channel):
    """
    Remove edge detection for a particular GPIO channel
    channel - either board pin number or BCM number depending on which mode is set.
    """

    # This implements BOARD mode
    channel = channel_fix_and_validate(channel)

    if channel in _State.threads.keys():
        cleanup_poll_thread(channel)
    else:
        raise ValueError("event detection not setup on channel {}".format(channel))


def event_detected(channel):
    """
    Returns True if an edge has occurred on a given GPIO.  You need to enable edge detection using add_event_detect() first.
    channel - either board pin number or BCM number depending on which mode is set."
    """

    # This implements BOARD mode
    channel = channel_fix_and_validate(channel)

    if channel in _State.event_ls:
        _State.event_ls.remove(channel)
        return True
    else:
        return False


def cleanup_poll_thread(channel):
    _State.killsigs[channel].set()
    _State.threads[channel].join()
    del _State.threads[channel]
    del _State.killsigs[channel]
    del _State.callbacks[channel]


def cleanup_all_poll_threads():
    masterkeys = list(_State.killsigs.keys())
    for channel in masterkeys:
        cleanup_poll_thread(channel)


def cleanup_line(channel):
    _State.lines[channel].release()
    del _State.lines[channel]
    # We don't want to affect bouncetime handling if channel is used again
    if channel in _State.timestamps.keys():
        del _State.timestamps[channel]


def cleanup_all_lines():
    # We must copy the keylist because the dict will change size during iteration
    masterkeys = list(_State.lines.keys())
    for channel in masterkeys:
        cleanup_line(channel)


def cleanup():
    """
    Clean up by resetting all GPIO channels that have been used by this program to INPUT with no pullup/pulldown and no event detection
    [channel] - individual channel or list/tuple of channels to clean up.
    Default - clean every channel that has been used.

    {compat} Cleanup is mostly handled by libgpiod and the kernel, but we use this opportunity to kill any running callback poll threads
        as well as close any open file descriptors
    """

    cleanup_all_poll_threads()
    cleanup_all_lines()
    chip_close_if_open()


def get_gpio_number(channel):
    return channel_fix_and_validate(channel)


def gpio_function(channel):
    """
    Return the current GPIO function (IN, OUT, PWM, SERIAL, I2C, SPI)
    channel - either board pin number or BCM number depending on which mode is set.

    {compat} This is a stateless function that will return a constant value for every pin
    """

    # This implements BOARD mode
    channel = channel_fix_and_validate(channel)

    # error handling is done in the called function
    return get_gpio_number(channel)<|MERGE_RESOLUTION|>--- conflicted
+++ resolved
@@ -55,7 +55,7 @@
 
 # Internal library state
 class _State:
-    mode       = UNKNOWN
+mode       = UNKNOWN
     warnings   = True
     debuginfo  = True
     chip       = None
@@ -315,20 +315,12 @@
 
     print("is_all_ints=", is_all_ints(value), "for value=", value)
     if (not is_all_ints(value)) and (not is_all_bools(value)):
-<<<<<<< HEAD
-        print("FUUUUUCCCKKK")
-=======
->>>>>>> 36cabf40
         raise ValueError("Value must be an integer/boolean or a list/tuple of integers/booleans")
 
     if not is_iterable(value):
         value = [value]
 
     if len(channel) != len(value):
-<<<<<<< HEAD
-        print("SHHHIIIIEEEEETTTT")
-=======
->>>>>>> 36cabf40
         raise RuntimeError("Number of channel != number of value")
 
     for chan, val in zip(channel, value):
